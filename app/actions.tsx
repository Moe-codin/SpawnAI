import {
  StreamableValue,
  createAI,
  createStreamableUI,
  createStreamableValue,
  getAIState,
  getMutableAIState
} from 'ai/rsc'
import { CoreMessage, nanoid, ToolResultPart } from 'ai'
import { Spinner } from '@/components/ui/spinner'
import { Section } from '@/components/section'
import { FollowupPanel } from '@/components/followup-panel'
import { inquire, researcher, taskManager, querySuggestor } from '@/lib/agents'
import { writer } from '@/lib/agents/writer'
import { saveChat } from '@/lib/actions/chat'
import { Chat } from '@/lib/types'
import { AIMessage } from '@/lib/types'
import { UserMessage } from '@/components/user-message'
import { BotMessage } from '@/components/message'
import { SearchSection } from '@/components/search-section'
import SearchRelated from '@/components/search-related'
import { CopilotDisplay } from '@/components/copilot-display'
import RetrieveSection from '@/components/retrieve-section'
import { VideoSearchSection } from '@/components/video-search-section'
import { transformToolMessages } from '@/lib/utils'

async function submit(formData?: FormData, skip?: boolean) {
  'use server'

  const aiState = getMutableAIState<typeof AI>()
  const uiStream = createStreamableUI()
  const isGenerating = createStreamableValue(true)
  const isCollapsed = createStreamableValue(false)
  // Get the messages from the state, filter out the tool messages
  const messages: CoreMessage[] = [...aiState.get().messages]
    .filter(
      message =>
        message.role !== 'tool' &&
        message.type !== 'followup' &&
        message.type !== 'related' &&
        message.type !== 'end'
    )
    .map(message => {
      const { role, content } = message
      return { role, content } as CoreMessage
    })

  // goupeiId is used to group the messages for collapse
  const groupeId = nanoid()

  const useSpecificAPI = process.env.USE_SPECIFIC_API_FOR_WRITER === 'true'
  const useOllamaProvider = !!(
    process.env.OLLAMA_MODEL && process.env.OLLAMA_BASE_URL
  )
  const maxMessages = useSpecificAPI ? 5 : useOllamaProvider ? 1 : 10
  // Limit the number of messages to the maximum
  messages.splice(0, Math.max(messages.length - maxMessages, 0))
  // Get the user input from the form data
  const userInput = skip
    ? `{"action": "skip"}`
    : (formData?.get('input') as string)

  const content = skip
    ? userInput
    : formData
    ? JSON.stringify(Object.fromEntries(formData))
    : null
  const type = skip
    ? undefined
    : formData?.has('input')
    ? 'input'
    : formData?.has('related_query')
    ? 'input_related'
    : 'inquiry'

  // Add the user message to the state
  if (content) {
    aiState.update({
      ...aiState.get(),
      messages: [
        ...aiState.get().messages,
        {
          id: nanoid(),
          role: 'user',
          content,
          type
        }
      ]
    })
    messages.push({
      role: 'user',
      content
    })
  }

  async function processEvents() {
    let action = { object: { next: 'proceed' } }
    // If the user skips the task, we proceed to the search
    if (!skip) action = (await taskManager(messages)) ?? action

    if (action.object.next === 'inquire') {
      // Generate inquiry
      const inquiry = await inquire(uiStream, messages)
      uiStream.done()
      isGenerating.done()
      isCollapsed.done(false)
      aiState.done({
        ...aiState.get(),
        messages: [
          ...aiState.get().messages,
          {
            id: nanoid(),
            role: 'assistant',
            content: `inquiry: ${inquiry?.question}`
          }
        ]
      })
      return
    }

    // Set the collapsed state to true
    isCollapsed.done(true)

    //  Generate the answer
    let answer = ''
    let toolOutputs: ToolResultPart[] = []
    let errorOccurred = false
    const streamText = createStreamableValue<string>()
    uiStream.update(<Spinner />)

    // If useSpecificAPI is enabled, only function calls will be made
    // If not using a tool, this model generates the answer
    while (
      useSpecificAPI
        ? toolOutputs.length === 0 && answer.length === 0
        : answer.length === 0 && !errorOccurred
    ) {
      // Search the web and generate the answer
      const { fullResponse, hasError, toolResponses } = await researcher(
        uiStream,
        streamText,
        messages,
        useSpecificAPI
      )
      answer = fullResponse
      toolOutputs = toolResponses
      errorOccurred = hasError

      if (toolOutputs.length > 0) {
        toolOutputs.map(output => {
          aiState.update({
            ...aiState.get(),
            messages: [
              ...aiState.get().messages,
              {
                id: groupeId,
                role: 'tool',
                content: JSON.stringify(output.result),
                name: output.toolName,
                type: 'tool'
              }
            ]
          })
        })
      }
    }

    // If useSpecificAPI is enabled, generate the answer using the specific model
    if (useSpecificAPI && answer.length === 0) {
      // modify the messages to be used by the specific model
      const modifiedMessages = transformToolMessages(messages)
      const latestMessages = modifiedMessages.slice(maxMessages * -1)
      const { response, hasError } = await writer(
        uiStream,
        streamText,
        latestMessages
      )
      answer = response
      errorOccurred = hasError
    } else {
      streamText.done()
    }

    if (!errorOccurred) {
      const useGoogleProvider = process.env.GOOGLE_GENERATIVE_AI_API_KEY
      const useOllamaProvider = !!(
        process.env.OLLAMA_MODEL && process.env.OLLAMA_BASE_URL
      )
      let processedMessages = messages
      // If using Google provider, we need to modify the messages
      if (useGoogleProvider) {
        processedMessages = transformToolMessages(messages)
<<<<<<< HEAD
      }
      if (useOllamaProvider) {
        processedMessages = [{ role: 'assistant', content: answer }]
=======
>>>>>>> d1c45096
      }

      aiState.update({
        ...aiState.get(),
        messages: [
          ...aiState.get().messages,
          {
            id: groupeId,
            role: 'assistant',
            content: answer,
            type: 'answer'
          }
        ]
      })

      // Generate related queries
      const relatedQueries = await querySuggestor(uiStream, processedMessages)
      // Add follow-up panel
      uiStream.append(
        <Section title="Follow-up">
          <FollowupPanel />
        </Section>
      )

      aiState.done({
        ...aiState.get(),
        messages: [
          ...aiState.get().messages,
          {
            id: groupeId,
            role: 'assistant',
            content: JSON.stringify(relatedQueries),
            type: 'related'
          },
          {
            id: groupeId,
            role: 'assistant',
            content: 'followup',
            type: 'followup'
          }
        ]
      })
    }

    isGenerating.done(false)
    uiStream.done()
  }

  processEvents()

  return {
    id: nanoid(),
    isGenerating: isGenerating.value,
    component: uiStream.value,
    isCollapsed: isCollapsed.value
  }
}

export type AIState = {
  messages: AIMessage[]
  chatId: string
  isSharePage?: boolean
}

export type UIState = {
  id: string
  component: React.ReactNode
  isGenerating?: StreamableValue<boolean>
  isCollapsed?: StreamableValue<boolean>
}[]

const initialAIState: AIState = {
  chatId: nanoid(),
  messages: []
}

const initialUIState: UIState = []

// AI is a provider you wrap your application with so you can access AI and UI state in your components.
export const AI = createAI<AIState, UIState>({
  actions: {
    submit
  },
  initialUIState,
  initialAIState,
  onGetUIState: async () => {
    'use server'

    const aiState = getAIState()
    if (aiState) {
      const uiState = getUIStateFromAIState(aiState as Chat)
      return uiState
    } else {
      return
    }
  },
  onSetAIState: async ({ state, done }) => {
    'use server'

    // Check if there is any message of type 'answer' in the state messages
    if (!state.messages.some(e => e.type === 'answer')) {
      return
    }

    const { chatId, messages } = state
    const createdAt = new Date()
    const userId = 'anonymous'
    const path = `/search/${chatId}`
    const title =
      messages.length > 0
        ? JSON.parse(messages[0].content)?.input?.substring(0, 100) ||
          'Untitled'
        : 'Untitled'
    // Add an 'end' message at the end to determine if the history needs to be reloaded
    const updatedMessages: AIMessage[] = [
      ...messages,
      {
        id: nanoid(),
        role: 'assistant',
        content: `end`,
        type: 'end'
      }
    ]

    const chat: Chat = {
      id: chatId,
      createdAt,
      userId,
      path,
      title,
      messages: updatedMessages
    }
    await saveChat(chat)
  }
})

export const getUIStateFromAIState = (aiState: Chat) => {
  const chatId = aiState.chatId
  const isSharePage = aiState.isSharePage
  return aiState.messages
    .map((message, index) => {
      const { role, content, id, type, name } = message

      if (
        !type ||
        type === 'end' ||
        (isSharePage && type === 'related') ||
        (isSharePage && type === 'followup')
      )
        return null

      switch (role) {
        case 'user':
          switch (type) {
            case 'input':
            case 'input_related':
              const json = JSON.parse(content)
              const value = type === 'input' ? json.input : json.related_query
              return {
                id,
                component: (
                  <UserMessage
                    message={value}
                    chatId={chatId}
                    showShare={index === 0 && !isSharePage}
                  />
                )
              }
            case 'inquiry':
              return {
                id,
                component: <CopilotDisplay content={content} />
              }
          }
        case 'assistant':
          const answer = createStreamableValue()
          answer.done(content)
          switch (type) {
            case 'answer':
              return {
                id,
                component: (
                  <Section title="Answer">
                    <BotMessage content={answer.value} />
                  </Section>
                )
              }
            case 'related':
              const relatedQueries = createStreamableValue()
              relatedQueries.done(JSON.parse(content))
              return {
                id,
                component: (
                  <Section title="Related" separator={true}>
                    <SearchRelated relatedQueries={relatedQueries.value} />
                  </Section>
                )
              }
            case 'followup':
              return {
                id,
                component: (
                  <Section title="Follow-up" className="pb-8">
                    <FollowupPanel />
                  </Section>
                )
              }
          }
        case 'tool':
          try {
            const toolOutput = JSON.parse(content)
            const isCollapsed = createStreamableValue()
            isCollapsed.done(true)
            const searchResults = createStreamableValue()
            searchResults.done(JSON.stringify(toolOutput))
            switch (name) {
              case 'search':
                return {
                  id,
                  component: <SearchSection result={searchResults.value} />,
                  isCollapsed: isCollapsed.value
                }
              case 'retrieve':
                return {
                  id,
                  component: <RetrieveSection data={toolOutput} />,
                  isCollapsed: isCollapsed.value
                }
              case 'videoSearch':
                return {
                  id,
                  component: (
                    <VideoSearchSection result={searchResults.value} />
                  ),
                  isCollapsed: isCollapsed.value
                }
            }
          } catch (error) {
            return {
              id,
              component: null
            }
          }
        default:
          return {
            id,
            component: null
          }
      }
    })
    .filter(message => message !== null) as UIState
}<|MERGE_RESOLUTION|>--- conflicted
+++ resolved
@@ -190,12 +190,9 @@
       // If using Google provider, we need to modify the messages
       if (useGoogleProvider) {
         processedMessages = transformToolMessages(messages)
-<<<<<<< HEAD
       }
       if (useOllamaProvider) {
         processedMessages = [{ role: 'assistant', content: answer }]
-=======
->>>>>>> d1c45096
       }
 
       aiState.update({
